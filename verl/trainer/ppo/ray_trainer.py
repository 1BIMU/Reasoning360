--- conflicted
+++ resolved
@@ -1027,10 +1027,6 @@
 
                 with _timer("step", timing_raw):
                     # generate a batch
-                    with _timer("gen", timing_raw):
-                        gen_batch_output = self.actor_rollout_wg.generate_sequences(
-                            gen_batch
-                        )
 
                     batch.non_tensor_batch["uid"] = np.array(
                         [str(uuid.uuid4()) for _ in range(len(batch.batch))],
@@ -1083,16 +1079,9 @@
 
                             del gen_baseline_batch, gen_baseline_output
 
-<<<<<<< HEAD
-=======
-                    batch.non_tensor_batch["uid"] = np.array(
-                        [str(uuid.uuid4()) for _ in range(len(batch.batch))],
-                        dtype=object,
-                    )
->>>>>>> 55c21b97
                     # repeat to align with repeated responses in rollout
                     batch = batch.repeat(
-                        repeat_times=self.config.actor_rollout_ref.rollout.n,
+                        repeat_times=num_samples_on_each_worker,
                         interleave=True,
                     )
                     batch = batch.union(gen_batch_output)
@@ -1162,8 +1151,6 @@
                             lam=self.config.algorithm.lam,
                             num_repeat=self.config.actor_rollout_ref.rollout.n,
                         )
-                    
-                    print(f'{len(batch)=}, {batch.non_tensor_batch["uid"]=}')
 
                     # update critic
                     if self.use_critic:
