--- conflicted
+++ resolved
@@ -24,11 +24,8 @@
 from pprint import pprint
 from typing import Type, Dict
 from copy import deepcopy
-<<<<<<< HEAD
 from collections import defaultdict
 from functools import partial
-=======
->>>>>>> bc935dc9
 from tqdm import tqdm
 
 import ray
@@ -45,7 +42,6 @@
 )
 from verl.single_controller.ray.base import create_colocated_worker_cls
 from verl.trainer.ppo import core_algos
-<<<<<<< HEAD
 from verl.trainer.ppo.metric_utils import (
      compute_data_metrics, 
      compute_throughout_metrics, 
@@ -54,10 +50,8 @@
      bootstrap_metric,
      calc_maj_val,
      process_validation_metrics,
+     compute_difficulty_histogram_metrics
      )
-=======
-from verl.trainer.ppo.metric_utils import compute_data_metrics, compute_throughout_metrics, compute_timing_metrics, reduce_metrics, compute_difficulty_histogram_metrics
->>>>>>> bc935dc9
 from verl.utils.seqlen_balancing import get_seqlen_balanced_partitions, log_seqlen_unbalance
 from verl.utils.checkpoint.checkpoint_manager import find_latest_ckpt_path
 from verl.utils.dataset.rl_dataset import RLHFDataset, collate_fn
@@ -202,7 +196,6 @@
     # prepare response group
     # TODO: add other ways to estimate advantages
     if adv_estimator == AdvantageEstimator.GAE:
-<<<<<<< HEAD
         advantages, returns = core_algos.compute_gae_advantage_return(
             token_level_rewards=data.batch['token_level_rewards'],
             values=data.batch['values'],
@@ -229,59 +222,11 @@
         data.batch["advantages"] = advantages
         data.batch["returns"] = returns
     elif adv_estimator == AdvantageEstimator.REMAX:
-=======
-        values = data.batch['values']
-        responses = data.batch['responses']
-        response_length = responses.size(-1)
-        attention_mask = data.batch["attention_mask"]
-        response_mask = attention_mask[:, -response_length:]
-        token_level_rewards = data.batch['token_level_rewards']
-        advantages, returns = core_algos.compute_gae_advantage_return(token_level_rewards=token_level_rewards,
-                                                                      values=values,
-                                                                      eos_mask=response_mask,
-                                                                      gamma=gamma,
-                                                                      lam=lam)
-        data.batch['advantages'] = advantages
-        data.batch['returns'] = returns
-    elif adv_estimator == AdvantageEstimator.GRPO:
-        token_level_rewards = data.batch['token_level_rewards']
-        index = data.non_tensor_batch['uid']
-        responses = data.batch['responses']
-        response_length = responses.size(-1)
-        attention_mask = data.batch["attention_mask"]
-        response_mask = attention_mask[:, -response_length:]
-        advantages, returns = core_algos.compute_grpo_outcome_advantage(token_level_rewards=token_level_rewards,
-                                                                        eos_mask=response_mask,
-                                                                        index=index)
-        data.batch['advantages'] = advantages
-        data.batch['returns'] = returns
-    elif adv_estimator == AdvantageEstimator.REINFORCE_PLUS_PLUS:
-        token_level_rewards = data.batch['token_level_rewards']
-        responses = data.batch['responses']
-        response_length = responses.size(-1)
-        attention_mask = data.batch["attention_mask"]
-        response_mask = attention_mask[:, -response_length:]
-        advantages, returns = core_algos.compute_reinforce_plus_plus_outcome_advantage(
-            token_level_rewards=token_level_rewards, eos_mask=response_mask, gamma=gamma)
-        data.batch['advantages'] = advantages
-        data.batch['returns'] = returns
-    elif adv_estimator == AdvantageEstimator.REMAX:
-        token_level_rewards = data.batch['token_level_rewards']
-        index = data.non_tensor_batch['uid']
-        responses = data.batch['responses']
-        response_length = responses.size(-1)
-        attention_mask = data.batch["attention_mask"]
-        response_mask = attention_mask[:, -response_length:]
-
-        reward_baselines = data.batch["reward_baselines"]
-
->>>>>>> bc935dc9
         advantages, returns = core_algos.compute_remax_outcome_advantage(
             token_level_rewards=data.batch["token_level_rewards"],
             reward_baselines=data.batch["reward_baselines"],
             eos_mask=data.batch['response_mask'],
         )
-<<<<<<< HEAD
         data.batch["advantages"] = advantages
         data.batch["returns"] = returns
     elif adv_estimator == AdvantageEstimator.RLOO:
@@ -292,23 +237,6 @@
         )
         data.batch["advantages"] = advantages
         data.batch["returns"] = returns
-=======
-
-        data.batch['advantages'] = advantages
-        data.batch['returns'] = returns
-    elif adv_estimator == AdvantageEstimator.RLOO:
-        token_level_rewards = data.batch['token_level_rewards']
-        index = data.non_tensor_batch['uid']
-        responses = data.batch['responses']
-        response_length = responses.size(-1)
-        attention_mask = data.batch['attention_mask']
-        response_mask = attention_mask[:, -response_length:]
-        advantages, returns = core_algos.compute_rloo_outcome_advantage(token_level_rewards=token_level_rewards,
-                                                                        eos_mask=response_mask,
-                                                                        index=index)
-        data.batch['advantages'] = advantages
-        data.batch['returns'] = returns
->>>>>>> bc935dc9
     else:
         raise NotImplementedError
     return data
@@ -516,7 +444,6 @@
     def _create_dataloader(self):
         # TODO: we have to make sure the batch size is divisible by the dp size
         # SHIBO: Some of the arguments are not used.
-<<<<<<< HEAD
         self.train_dataset = RLHFDataset(
             parquet_files=self.config.data.train_files,
             tokenizer=self.tokenizer,
@@ -531,21 +458,6 @@
         )
         assert self.train_dataset.truncation == self.config.data.get("truncation", "error"), f"dataset truncation {self.train_dataset.truncation} must be the same as config {self.config.data.get('truncation', 'error')}"
         
-=======
-        self.train_dataset = RLHFDataset(parquet_files=self.config.data.train_files,
-                                         tokenizer=self.tokenizer,
-                                         processor=self.processor,
-                                         prompt_key=self.config.data.prompt_key,
-                                         image_key=self.config.data.get('image_key', 'images'),
-                                         max_prompt_length=self.config.data.max_prompt_length,
-                                         filter_prompts=True,
-                                         return_raw_chat=self.config.data.get('return_raw_chat', False),
-                                         truncation=self.config.data.get('truncation', 'error'),
-                                         filter_overlong_prompts=self.config.data.filter_overlong_prompts)
-        assert self.train_dataset.truncation == self.config.data.get(
-            'truncation', 'error'
-        ), f'dataset truncation {self.train_dataset.truncation} must be the same as config {self.config.data.get("truncation", "error")}'
->>>>>>> bc935dc9
         # use sampler for better ckpt resume
         if self.config.data.shuffle:
             train_dataloader_generator = torch.Generator()
@@ -563,7 +475,6 @@
                                                    collate_fn=collate_fn,
                                                    sampler=sampler)
 
-<<<<<<< HEAD
         self.val_dataset = RLHFDataset(
             parquet_files=self.config.data.val_files,
             tokenizer=self.tokenizer,
@@ -579,21 +490,6 @@
         
         assert self.val_dataset.truncation == self.config.data.get("truncation", "error"), f"Dataset truncation {self.val_dataset.truncation} must be the same as config {self.config.data.get('truncation', 'error')}"
         
-=======
-        self.val_dataset = RLHFDataset(parquet_files=self.config.data.val_files,
-                                       tokenizer=self.tokenizer,
-                                       processor=self.processor,
-                                       prompt_key=self.config.data.prompt_key,
-                                       image_key=self.config.data.get('image_key', 'images'),
-                                       max_prompt_length=self.config.data.max_prompt_length,
-                                       filter_prompts=True,
-                                       return_raw_chat=self.config.data.get('return_raw_chat', False),
-                                       truncation=self.config.data.get('truncation', 'error'),
-                                       filter_overlong_prompts=self.config.data.filter_overlong_prompts)
-        assert self.val_dataset.truncation == self.config.data.get(
-            'truncation', 'error'
-        ), f'dataset truncation {self.val_dataset.truncation} must be the same as config {self.config.data.get("truncation", "error")}'
->>>>>>> bc935dc9
         self.val_dataloader = StatefulDataLoader(
             dataset=self.val_dataset,
             # Validation datasets are sent to inference engines as a whole batch,
@@ -653,11 +549,7 @@
 
     def _validate(self):
         data_source_lst = []
-<<<<<<< HEAD
         reward_extra_infos_dict: dict[str, list] = defaultdict(list)
-=======
-        dataset_lst = [] 
->>>>>>> bc935dc9
 
         # Lists to collect samples for the table
         sample_inputs = []
@@ -727,16 +619,10 @@
             test_batch = test_batch.union(test_output_gen_batch)
 
             # evaluate using reward_function
-<<<<<<< HEAD
             # with open("test_batch_prime_math.txt", "a") as f:
             #     f.write(str(test_batch))
             result = self.val_reward_fn(test_batch, return_dict=True)
             reward_tensor = result["reward_tensor"]
-=======
-            reward_tensor = self.val_reward_fn(test_batch)
-
-            # Store scores
->>>>>>> bc935dc9
             scores = reward_tensor.sum(-1).cpu().tolist()
             sample_scores.extend(scores)
             
@@ -750,17 +636,6 @@
                     "data_source", ["unknown"] * reward_tensor.shape[0]
                 )
             )
-            
-            # Collect dataset information
-            datasets = []
-            for i in range(reward_tensor.shape[0]):
-                dataset = "unknown"
-                if "extra_info" in test_batch.non_tensor_batch:
-                    extra_info = test_batch.non_tensor_batch["extra_info"][i]
-                    if isinstance(extra_info, dict) and "dataset" in extra_info:
-                        dataset = extra_info["dataset"]
-                datasets.append(dataset)
-            dataset_lst.append(np.array(datasets))
 
         self._maybe_log_val_generations(inputs=sample_inputs, outputs=sample_outputs, scores=sample_scores)
 
@@ -768,9 +643,7 @@
             assert len(lst) == 0 or len(lst) == len(sample_scores), (f"{key_info}: {len(lst)=}, {len(sample_scores)=}")
         
         data_sources = np.concatenate(data_source_lst, axis=0)
-        datasets = np.concatenate(dataset_lst, axis=0)
-
-<<<<<<< HEAD
+
         data_src2var2metric2val = process_validation_metrics(data_sources, sample_inputs, reward_extra_infos_dict)
         metric_dict = {}
         for data_source, var2metric2val in data_src2var2metric2val.items():
@@ -784,35 +657,6 @@
                         metric_sec = "val-aux"
                     pfx = f"{metric_sec}/{data_source}/{var_name}/{metric_name}"
                     metric_dict[pfx] = metric_val
-=======
-        # calculate the mean reward for each data source
-        data_source_reward = {}
-        for i in range(reward_tensor.shape[0]):
-            data_source = data_sources[i]
-            if data_source not in data_source_reward:
-                data_source_reward[data_source] = []
-            data_source_reward[data_source].append(reward_tensor[i].item())
-
-        # calculate the mean reward for each data source and dataset
-        data_source_dataset_reward = {}
-        for i in range(reward_tensor.shape[0]):
-            data_source = data_sources[i]
-            dataset = datasets[i]
-            key = (data_source, dataset)
-            if key not in data_source_dataset_reward:
-                data_source_dataset_reward[key] = []
-            data_source_dataset_reward[key].append(reward_tensor[i].item())
-
-        metric_dict = {}
-        # record the mean reward for each data source
-        for data_source, rewards in data_source_reward.items():
-            metric_dict[f"val/test_score/{data_source}"] = np.mean(rewards)
-
-        # record the mean reward for each data source and dataset
-        for (data_source, dataset), rewards in data_source_dataset_reward.items():
-            metric_dict[f"val/test_score/{data_source}/{dataset}"] = np.mean(rewards)
-
->>>>>>> bc935dc9
         return metric_dict
 
     def init_workers(self):
@@ -1082,7 +926,6 @@
 
                 batch: DataProto = DataProto.from_single_dict(batch_dict)
 
-<<<<<<< HEAD
                 # pop those keys for generation
                 if 'multi_modal_inputs' in batch.non_tensor_batch.keys():
                     gen_batch = batch.pop(
@@ -1094,53 +937,11 @@
                         batch_keys=['input_ids', 'attention_mask', 'position_ids'],
                         non_tensor_batch_keys=['raw_prompt_ids'],
                     )
-=======
-                is_last_step = self.global_steps >= self.total_training_steps
->>>>>>> bc935dc9
 
                 is_last_step = self.global_steps >= self.total_training_steps
                 
                 with _timer("step", timing_raw):
                     # generate a batch
-<<<<<<< HEAD
-=======
-
-                    batch.non_tensor_batch["uid"] = np.array(
-                        [str(uuid.uuid4()) for _ in range(len(batch.batch))],
-                        dtype=object,
-                    )
-
-                    num_sample = len(batch)
-                    # num_worker = self.actor_rollout_wg.world_size // self.config.actor_rollout_ref.rollout.tensor_model_parallel_size
-                    num_worker = self.actor_rollout_wg.world_size
-                    num_rollout = self.config.actor_rollout_ref.rollout.n
-                    if num_sample % num_worker == 0:
-                        # each worker is assigned multiple samples
-                        num_samples_on_each_worker = self.config.actor_rollout_ref.rollout.n
-                    elif num_worker % num_sample == 0:
-                        # each sample is assigned to multiple workers
-                        assert num_rollout * num_sample % num_worker == 0, "ppo_mini_batch_size * n must be divisible by world_size. It's not difficult to overcome this limitation, but it has not been implemented"
-                        num_samples_on_each_worker = num_rollout * num_sample // num_worker
-                        batch = batch.repeat(repeat_times=num_worker // num_sample, interleave=True)
-                    else:
-                        raise NotImplementedError("one of ppo_mini_batch_size and world_size must be divisible by the other")
-
-                    # NOTE: modified by Reasoning360 (move gen batch after handling batch size < fsdp)
-                    # pop those keys for generation
-                    if 'multi_modal_inputs' in batch.non_tensor_batch.keys():
-                        gen_batch = batch.pop(
-                            batch_keys=['input_ids', 'attention_mask', 'position_ids'],
-                            non_tensor_batch_keys=['raw_prompt_ids', 'multi_modal_data', 'multi_modal_inputs'],
-                        )
-                    else:
-                        gen_batch = batch.pop(
-                            batch_keys=['input_ids', 'attention_mask', 'position_ids'],
-                            non_tensor_batch_keys=['raw_prompt_ids'],
-                        )
-
-                    gen_batch.meta_info["num_samples"] = num_samples_on_each_worker
-
->>>>>>> bc935dc9
                     with _timer("gen", timing_raw):
                         gen_batch_output = self.actor_rollout_wg.generate_sequences(
                             gen_batch
@@ -1154,24 +955,11 @@
                         vllm_page_metrics = reduce_metrics(vllm_page_metrics)
                         metrics.update(vllm_page_metrics)
 
-<<<<<<< HEAD
                         if self.config.algorithm.adv_estimator == AdvantageEstimator.REMAX:
                             with _timer("gen_max", timing_raw):
                                 gen_baseline_batch = deepcopy(gen_batch)
                                 gen_baseline_batch.meta_info["do_sample"] = False
                                 gen_baseline_output = self.actor_rollout_wg.generate_sequences(gen_baseline_batch)
-=======
-                    # This will only work for num_sample % num_worker == 0 now
-                    if self.config.algorithm.adv_estimator == AdvantageEstimator.REMAX:
-                        with _timer('gen_max', timing_raw):
-                            gen_baseline_batch = deepcopy(gen_batch)
-                            gen_baseline_batch.meta_info["do_sample"] = False
-                            gen_baseline_output = (
-                                self.actor_rollout_wg.generate_sequences(
-                                    gen_baseline_batch
-                                )
-                            )
->>>>>>> bc935dc9
 
                                 batch = batch.union(gen_baseline_output)
                                 reward_baseline_tensor = self.reward_fn(batch)
@@ -1281,7 +1069,6 @@
                         metrics.update(actor_output_metrics)
 
                     # validate
-<<<<<<< HEAD
                     if self.val_reward_fn is not None and self.config.trainer.test_freq > 0 and (is_last_step or self.global_steps % self.config.trainer.test_freq == 0):
                         with _timer("testing", timing_raw):
                             val_metrics: dict = self._validate()
@@ -1291,18 +1078,6 @@
                         metrics.update(val_metrics)
 
                     if self.config.trainer.save_freq > 0 and (is_last_step or self.global_steps % self.config.trainer.test_freq == 0):
-=======
-                    if self.val_reward_fn is not None and self.config.trainer.test_freq > 0 and \
-                        (is_last_step or  self.global_steps % self.config.trainer.test_freq == 0):
-                        with _timer('testing', timing_raw):
-                            val_metrics: dict = self._validate()
-                            if is_last_step:
-                                last_val_metrics = val_metrics
-                        metrics.update(val_metrics)
-
-                    if self.config.trainer.save_freq > 0 and ( is_last_step or \
-                            self.global_steps % self.config.trainer.save_freq == 0):
->>>>>>> bc935dc9
                         with _timer('save_checkpoint', timing_raw):
                             self._save_checkpoint()
 
