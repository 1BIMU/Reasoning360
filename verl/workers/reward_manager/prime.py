--- conflicted
+++ resolved
@@ -30,11 +30,7 @@
             asyncio.wait_for(
                 loop.run_in_executor(
                     executor,
-<<<<<<< HEAD
-                    partial(evaluation_func, task, completion, reference, task_extra_info),  # Ensure synchronous
-=======
                     partial(evaluation_func, task, completion, reference, task_extra_info)  # Ensure synchronous
->>>>>>> bc935dc9
                 ),
                 timeout=timeout,
             )
@@ -56,11 +52,7 @@
         # Create tasks for all rows
         tasks_async = [
             single_compute_score(evaluation_func, completion, reference, task, task_extra_info, executor, timeout=300.)
-<<<<<<< HEAD
             for completion, reference, task, task_extra_info in zip(completions, references, tasks, extra_info)
-=======
-            for completion, reference, task, task_extra_info in zip(completions, references, tasks, extra_infos)
->>>>>>> bc935dc9
         ]
         # to prevent very occasional starvation caused by some anomalous programs ( like infinite loop ), the exceptions in async programs will instantly halt the evaluation, and all summoned processes will be killed.
         try:
@@ -150,88 +142,6 @@
         sequences_str = self.tokenizer.batch_decode(response_ids, skip_special_tokens=True)
         data_sources = data.non_tensor_batch['data_source']
 
-<<<<<<< HEAD
-=======
-        # num_processes = max(cpu_count(), 1)
-        num_processes = 16
-
-        print(
-            f"Start to compute rewards for {len(sequences_strs)} samples over {num_processes} processes."
-        )
-        assert len(sequences_strs) == len(ground_truths) == len(data_sources)
-        try:
-            scores = asyncio.run(
-                parallel_compute_score_async(
-                    self.compute_score,
-                    sequences_strs,
-                    ground_truths,
-                    data_sources,
-                    extra_infos=extra_infos,
-                    num_processes=num_processes,
-                )
-            )
-        except asyncio.TimeoutError as e:
-            print("Global timeout in reward computing! Setting all as 0.")
-            scores = [0.0 for _ in range(len(sequences_strs))]
-        except Exception as e:
-            print(f"Unexpected error in batched reward computing. Setting all as 0.: {e}")
-            scores = [0. for _ in range(len(sequences_str))]
-        data.batch['acc'] = torch.tensor(scores, dtype=torch.float32, device=prompt_ids.device)
-        return scores
-
-    def verify(self, data):
-        """
-        verify the batch and save as ``acc`` tensor
-        """
-        # batched scoring
-        prompt_ids = data.batch['prompts']
-
-        response_ids = data.batch['responses']
-        sequences_str = self.tokenizer.batch_decode(response_ids, skip_special_tokens=True)
-        ground_truth = [data_item.non_tensor_batch['reward_model']['ground_truth'] for data_item in data]
-        data_sources = data.non_tensor_batch['data_source']
-        extra_info = data.non_tensor_batch.get('extra_info', None)
-
-        assert len(sequences_str) == len(ground_truth) == len(data_sources)
-        try:
-            scores = asyncio.run(
-                parallel_compute_score_async(self.compute_score,
-                                             sequences_str,
-                                             ground_truth,
-                                             data_sources,
-                                             extra_info=extra_info,
-                                             num_processes=64))
-        except asyncio.TimeoutError as e:
-            print('Global timeout in reward computing! Setting all as 0.')
-            scores = [0. for _ in range(len(sequences_str))]
-        except Exception as e:
-            print(f"Unexpected error in batched reward computing. Setting all as 0.: {e}")
-            scores = [0. for _ in range(len(sequences_str))]
-        data.batch['acc'] = torch.tensor(scores, dtype=torch.float32, device=prompt_ids.device)
-        return scores
-
-    def __call__(self, data: DataProto):
-        """We will expand this function gradually based on the available datasets"""
-
-        # If there is rm score, we directly return rm score. Otherwise, we compute via rm_score_fn
-        if 'rm_scores' in data.batch.keys():
-            return data.batch['rm_scores']
-
-        reward_tensor = torch.zeros_like(data.batch['responses'], dtype=torch.float32)
-
-        already_print_data_sources = {}
-
-        # batched scoring
-        prompt_ids = data.batch['prompts']
-        prompt_length = prompt_ids.shape[-1]
-
-        response_ids = data.batch['responses']
-        valid_response_length = data.batch['attention_mask'][:, prompt_length:].sum(dim=-1)
-        sequences_str = self.tokenizer.batch_decode(response_ids, skip_special_tokens=True)
-        data_sources = data.non_tensor_batch['data_source']
-        extra_info = data.non_tensor_batch.get('extra_info', [None] * len(data_sources))
-
->>>>>>> bc935dc9
         scores = self.verify(data)
 
         for i in range(len(data)):
