# Copyright 2024 Bytedance Ltd. and/or its affiliates
#
# Licensed under the Apache License, Version 2.0 (the "License");
# you may not use this file except in compliance with the License.
# You may obtain a copy of the License at
#
#     http://www.apache.org/licenses/LICENSE-2.0
#
# Unless required by applicable law or agreed to in writing, software
# distributed under the License is distributed on an "AS IS" BASIS,
# WITHOUT WARRANTIES OR CONDITIONS OF ANY KIND, either express or implied.
# See the License for the specific language governing permissions and
# limitations under the License.
"""
The vllm_rollout that can be applied in different backend
When working with FSDP:
- Use DTensor weight loader (recommended) or HF weight loader
- Utilize state_dict from the FSDP to synchronize the weights among tp ranks in vLLM
When working with Megatron:
- Use Megatron weight loader
- During training, only the current pp stage holds the parameters
- Before inference, broadcast the parameters of the current pp rank to all other pp ranks (all pp ranks holds all the parameters)
- Bind the parameters to the inference engine
- Do inference in tp. pp is treated as additional dp
- After inference, all the parameters that doesn't belong to this pp rank is freed.
"""
from typing import List
from contextlib import contextmanager
from omegaconf import DictConfig
import torch
import torch.distributed
from tensordict import TensorDict
from torch import nn

from verl import DataProto
from verl.utils.torch_functional import get_eos_mask, pad_sequence_to_length
from verl.workers.rollout.base import BaseRollout
from verl.third_party.vllm import LLM, vllm_version
from verl.third_party.vllm import parallel_state as vllm_ps
from vllm import SamplingParams

# TODO
# 1. support pp in vllm
# 2. passing tokenizer is not necessary? no encoding/decoding is happending here
# 3. simplify init logics


# NOTE(sgm): add for verl. We can optimize it by making the dataloader yield List[int] without padding.
def _pre_process_inputs(pad_token_id, prompt_token_ids: torch.Tensor) -> List[int]:
    # remove the left padding in the prompt token_id
    # pad_token_id = self.llm_engine.tokenizer.pad_token_id if self.llm_engine.tokenizer.pad_token_id is not None else self.llm_engine.tokenizer.eos_token_id
    non_pad_index = torch.nonzero(prompt_token_ids != pad_token_id, as_tuple=False)[0][
        0
    ]
    token_ids = prompt_token_ids[non_pad_index:].tolist()
    return token_ids


class vLLMRollout(BaseRollout):

    def __init__(
        self,
        actor_module: nn.Module,
        config: DictConfig,
        tokenizer,
        model_hf_config,
        **kwargs,
    ):
        """A vLLM rollout. It requires the module is supported by the vllm.

        Args:
            module: module here follows huggingface APIs
            config: DictConfig
            tokenizer: the task/model tokenizer
            model_hf_config: the huggingface config to initiallize the generating model in vllm
            **kwargs: train_tp, for Megatron Backend to initialize hybrid engine (zero redundancy) process group
        """
        super().__init__()
        self.config = config
        assert not (
            not config.enforce_eager and config.free_cache_engine
        ), "disable CUDA graph (enforce_eager = False) if free cache engine"

<<<<<<< HEAD
        tensor_parallel_size = self.config.get("tensor_model_parallel_size", 1)
        assert (
            tensor_parallel_size <= torch.distributed.get_world_size()
        ), "tensor parallel size should be less than or equal to the world size"
        max_num_batched_tokens = self.config.get("max_num_batched_tokens", 8192)
=======
        tensor_parallel_size = self.config.get('tensor_model_parallel_size', 1)
        assert tensor_parallel_size <= torch.distributed.get_world_size(), \
            "tensor parallel size should be less than or equal to the world size"
        max_num_batched_tokens = int(self.config.get('max_num_batched_tokens', 8192))
>>>>>>> 65eb45bf

        if kwargs.get("train_tp", None) is not None:
            # deployed with megatron
            import os

<<<<<<< HEAD
            os.environ["CUDA_TIMER_STREAM_KAFKA_ENABLE"] = "0"
            os.environ["MEGATRON_IMPORT_TIMERS"] = "0"
            train_tp = kwargs.get("train_tp", None)
            num_tp_per_train_tp = train_tp // tensor_parallel_size
            if vllm_version in ("0.4.2", "0.5.4", "0.6.3"):
                vllm_ps.initialize_parallel_state(
                    tensor_model_parallel_size=tensor_parallel_size,
                    num_tp_per_train_tp=num_tp_per_train_tp,
                )

        assert (
            model_hf_config.max_position_embeddings
            >= config.prompt_length + config.response_length
        ), "model context length should be greater than total sequence length"
=======
        assert model_hf_config.max_position_embeddings >= config.prompt_length + config.response_length, \
            "model context length should be greater than total sequence length"

        max_model_len = self.config.max_model_len if self.config.max_model_len \
                        else config.prompt_length + config.response_length
        max_model_len = int(max_model_len)

        if max_num_batched_tokens < max_model_len and self.config.enable_chunked_prefill:
            raise ValueError('Enable chunked prefill, max_num_batched_tokens is smaller than max_model_len, \
                             please increase max_num_batched_tokens or disable chunked prefill')

>>>>>>> 65eb45bf
        self.inference_engine = LLM(
            actor_module,
            tokenizer=tokenizer,
            model_hf_config=model_hf_config,
            tensor_parallel_size=tensor_parallel_size,
            dtype=config.dtype,
            enforce_eager=config.enforce_eager,
            gpu_memory_utilization=config.gpu_memory_utilization,
            skip_tokenizer_init=False,
            max_model_len=max_model_len,
            load_format=config.load_format,
            disable_log_stats=config.disable_log_stats,
            max_num_batched_tokens=max_num_batched_tokens,
            enable_chunked_prefill=config.enable_chunked_prefill,
        )

        # Offload vllm model to reduce peak memory usage
        self.inference_engine.offload_model_weights()

        kwargs = dict(
            n=1,
            logprobs=0,  # can be set to 0 and let actor to recompute
            max_tokens=config.response_length,
        )

        # we may detokenize the result all together later
        if vllm_version in ("0.4.2", "0.5.4", "0.6.3"):
            kwargs["detokenize"] = False

        # supporting adding any sampling params from the config file
        for k in config.keys():
            if hasattr(SamplingParams(), str(k)):
                kwargs[k] = config.get(k)

        print(f"kwargs: {kwargs}")
        self.sampling_params = SamplingParams(**kwargs)

        self.pad_token_id = tokenizer.pad_token_id

    @contextmanager
    def update_sampling_params(self, **kwargs):
        # update sampling params
        old_sampling_params_args = {}
        if kwargs:
            for key, value in kwargs.items():
                if hasattr(self.sampling_params, key):
                    old_value = getattr(self.sampling_params, key)
                    old_sampling_params_args[key] = old_value
                    setattr(self.sampling_params, key, value)
        yield
        # roll back to previous sampling params
        # if len(old_sampling_params_args):
        for key, value in old_sampling_params_args.items():
            setattr(self.sampling_params, key, value)

    @staticmethod
    @contextmanager
    def timer():
        import time

        start = end = time.perf_counter()
        yield lambda: end - start
        end = time.perf_counter()

    @torch.no_grad()
    def generate_sequences(self, prompts: DataProto, **kwargs) -> DataProto:
        # rebuild vllm cache engine
        if self.config.free_cache_engine:
            self.inference_engine.init_cache_engine()

        idx = prompts.batch["input_ids"]  # (bs, prompt_length)
        # left-padded attention_mask
        attention_mask = prompts.batch["attention_mask"]
        position_ids = prompts.batch["position_ids"]

        # used to construct attention_mask
        eos_token_id = prompts.meta_info["eos_token_id"]

        batch_size = idx.size(0)

        idx_list = []
        # parse idx from torch.Tensor to List[List[str]]
        for i in range(batch_size):
            idx_list.append(_pre_process_inputs(self.pad_token_id, idx[i]))

<<<<<<< HEAD
        do_sample = prompts.meta_info.get("do_sample", True)
=======
        do_sample = prompts.meta_info.get('do_sample', True)
        is_validate = prompts.meta_info.get('validate', False)
>>>>>>> 65eb45bf
        if not do_sample:
            kwargs = {
                "best_of": 1,
                "top_p": 1.0,
                "top_k": -1,
                "min_p": 0.0,
                "temperature": 0,
                "n": 1,  # if greedy, only 1 response
            }
<<<<<<< HEAD
        if "num_samples" in prompts.meta_info:
            kwargs["n"] = prompts.meta_info["num_samples"]
=======
        elif is_validate:
            # TODO: try **
            kwargs = {
                'top_k': self.config.val_kwargs.top_k,
                'top_p': self.config.val_kwargs.top_p,
                'temperature': self.config.val_kwargs.temperature,
                'n': 1,  # if validate, already repeat in ray_trainer
            }

        if 'num_samples' in prompts.meta_info:
            kwargs['n'] = prompts.meta_info['num_samples']
>>>>>>> 65eb45bf

        # users can customize different sampling_params at different run
        with self.update_sampling_params(**kwargs), self.timer() as t:
            output = self.inference_engine.generate(
                prompts=None,  # because we have already convert it to prompt token id
                sampling_params=self.sampling_params,
                prompt_token_ids=idx_list,
                use_tqdm=False,
            )

            # TODO(sgm): disable logprob when recompute_log_prob is enable
            # if n = 1: (bs, response_length) ; if n > 1: (bs * n, response_length)
            response = output[0].to(idx.device)
            # log_probs = output[1].to(idx.device)

<<<<<<< HEAD
        if response.shape[1] < self.config.response_length:
            response = pad_sequence_to_length(
                response, self.config.response_length, self.pad_token_id
            )
            log_probs = pad_sequence_to_length(
                log_probs, self.config.response_length, self.pad_token_id
            )

        n = kwargs["n"]
        if n > 1 and do_sample:
            idx = idx.repeat_interleave(n, dim=0)
            attention_mask = attention_mask.repeat_interleave(n, dim=0)
            position_ids = position_ids.repeat_interleave(n, dim=0)
            batch_size = batch_size * n
        seq = torch.cat([idx, response], dim=-1)
=======
            if response.shape[1] < self.config.response_length:
                response = pad_sequence_to_length(response, self.config.response_length, self.pad_token_id)
                # log_probs = pad_sequence_to_length(log_probs, self.config.response_length, self.pad_token_id)

            n = kwargs['n']
            # utilize current sampling params
            if n > 1 and do_sample:
                idx = idx.repeat_interleave(n, dim=0)
                attention_mask = attention_mask.repeat_interleave(n, dim=0)
                position_ids = position_ids.repeat_interleave(n, dim=0)
                batch_size = batch_size * n
            seq = torch.cat([idx, response], dim=-1)
>>>>>>> 65eb45bf

        response_length = response.size(1)
        delta_position_id = torch.arange(
            1, response_length + 1, device=position_ids.device
        )
        delta_position_id = delta_position_id.unsqueeze(0).repeat(batch_size, 1)

        # TODO(sgm): fix position_ids on right_pad
        # prompt: left pad + response: right pad
        # attention_mask: [0,0,0,0,1,1,1,1, | 1,1,1,0,0,0,0,0]
        # position_ids:   [0,0,0,0,0,1,2,3, | 4,5,6,7,8,9,10,11]
        response_position_ids = position_ids[:, -1:] + delta_position_id
        position_ids = torch.cat([position_ids, response_position_ids], dim=-1)
        response_attention_mask = get_eos_mask(
            response_id=response, eos_token=eos_token_id, dtype=attention_mask.dtype
        )
        attention_mask = torch.cat((attention_mask, response_attention_mask), dim=-1)

        tokens_per_second = torch.sum(response_attention_mask).item() / t()
        import os
<<<<<<< HEAD

        print(
            f"Tokens per second: {tokens_per_second} t/s on device {os.environ['CUDA_VISIBLE_DEVICES']} on host {os.uname().nodename}",
            flush=True,
        )
=======
        print(f'Tokens per second: {tokens_per_second} t/s on device {os.environ["CUDA_VISIBLE_DEVICES"]} on host {os.uname().nodename}', flush=True)
>>>>>>> 65eb45bf

        # all the tp ranks should contain the same data here. data in all ranks are valid
        batch = TensorDict(
            {
                "prompts": idx,
                "responses": response,
                "input_ids": seq,  # here input_ids become the whole sentences
                # 'old_log_probs': log_probs, # we will recompute old log prob with actor
                "attention_mask": attention_mask,
                "position_ids": position_ids,
            },
            batch_size=batch_size,
        )

        # free vllm cache engine
        if self.config.free_cache_engine:
            self.inference_engine.free_cache_engine()

        return DataProto(batch=batch)<|MERGE_RESOLUTION|>--- conflicted
+++ resolved
@@ -81,51 +81,37 @@
             not config.enforce_eager and config.free_cache_engine
         ), "disable CUDA graph (enforce_eager = False) if free cache engine"
 
-<<<<<<< HEAD
         tensor_parallel_size = self.config.get("tensor_model_parallel_size", 1)
         assert (
             tensor_parallel_size <= torch.distributed.get_world_size()
         ), "tensor parallel size should be less than or equal to the world size"
-        max_num_batched_tokens = self.config.get("max_num_batched_tokens", 8192)
-=======
-        tensor_parallel_size = self.config.get('tensor_model_parallel_size', 1)
-        assert tensor_parallel_size <= torch.distributed.get_world_size(), \
-            "tensor parallel size should be less than or equal to the world size"
-        max_num_batched_tokens = int(self.config.get('max_num_batched_tokens', 8192))
->>>>>>> 65eb45bf
+        max_num_batched_tokens = int(self.config.get("max_num_batched_tokens", 8192))
 
         if kwargs.get("train_tp", None) is not None:
             # deployed with megatron
             import os
-
-<<<<<<< HEAD
-            os.environ["CUDA_TIMER_STREAM_KAFKA_ENABLE"] = "0"
-            os.environ["MEGATRON_IMPORT_TIMERS"] = "0"
-            train_tp = kwargs.get("train_tp", None)
-            num_tp_per_train_tp = train_tp // tensor_parallel_size
-            if vllm_version in ("0.4.2", "0.5.4", "0.6.3"):
-                vllm_ps.initialize_parallel_state(
-                    tensor_model_parallel_size=tensor_parallel_size,
-                    num_tp_per_train_tp=num_tp_per_train_tp,
-                )
 
         assert (
             model_hf_config.max_position_embeddings
             >= config.prompt_length + config.response_length
         ), "model context length should be greater than total sequence length"
-=======
-        assert model_hf_config.max_position_embeddings >= config.prompt_length + config.response_length, \
-            "model context length should be greater than total sequence length"
-
-        max_model_len = self.config.max_model_len if self.config.max_model_len \
-                        else config.prompt_length + config.response_length
+
+        max_model_len = (
+            self.config.max_model_len
+            if self.config.max_model_len
+            else config.prompt_length + config.response_length
+        )
         max_model_len = int(max_model_len)
 
-        if max_num_batched_tokens < max_model_len and self.config.enable_chunked_prefill:
-            raise ValueError('Enable chunked prefill, max_num_batched_tokens is smaller than max_model_len, \
-                             please increase max_num_batched_tokens or disable chunked prefill')
-
->>>>>>> 65eb45bf
+        if (
+            max_num_batched_tokens < max_model_len
+            and self.config.enable_chunked_prefill
+        ):
+            raise ValueError(
+                "Enable chunked prefill, max_num_batched_tokens is smaller than max_model_len, \
+                             please increase max_num_batched_tokens or disable chunked prefill"
+            )
+
         self.inference_engine = LLM(
             actor_module,
             tokenizer=tokenizer,
@@ -211,12 +197,8 @@
         for i in range(batch_size):
             idx_list.append(_pre_process_inputs(self.pad_token_id, idx[i]))
 
-<<<<<<< HEAD
         do_sample = prompts.meta_info.get("do_sample", True)
-=======
-        do_sample = prompts.meta_info.get('do_sample', True)
-        is_validate = prompts.meta_info.get('validate', False)
->>>>>>> 65eb45bf
+        is_validate = prompts.meta_info.get("validate", False)
         if not do_sample:
             kwargs = {
                 "best_of": 1,
@@ -226,22 +208,17 @@
                 "temperature": 0,
                 "n": 1,  # if greedy, only 1 response
             }
-<<<<<<< HEAD
-        if "num_samples" in prompts.meta_info:
-            kwargs["n"] = prompts.meta_info["num_samples"]
-=======
         elif is_validate:
             # TODO: try **
             kwargs = {
-                'top_k': self.config.val_kwargs.top_k,
-                'top_p': self.config.val_kwargs.top_p,
-                'temperature': self.config.val_kwargs.temperature,
-                'n': 1,  # if validate, already repeat in ray_trainer
+                "top_k": self.config.val_kwargs.top_k,
+                "top_p": self.config.val_kwargs.top_p,
+                "temperature": self.config.val_kwargs.temperature,
+                "n": 1,  # if validate, already repeat in ray_trainer
             }
 
-        if 'num_samples' in prompts.meta_info:
-            kwargs['n'] = prompts.meta_info['num_samples']
->>>>>>> 65eb45bf
+        if "num_samples" in prompts.meta_info:
+            kwargs["n"] = prompts.meta_info["num_samples"]
 
         # users can customize different sampling_params at different run
         with self.update_sampling_params(**kwargs), self.timer() as t:
@@ -257,28 +234,13 @@
             response = output[0].to(idx.device)
             # log_probs = output[1].to(idx.device)
 
-<<<<<<< HEAD
-        if response.shape[1] < self.config.response_length:
-            response = pad_sequence_to_length(
-                response, self.config.response_length, self.pad_token_id
-            )
-            log_probs = pad_sequence_to_length(
-                log_probs, self.config.response_length, self.pad_token_id
-            )
-
-        n = kwargs["n"]
-        if n > 1 and do_sample:
-            idx = idx.repeat_interleave(n, dim=0)
-            attention_mask = attention_mask.repeat_interleave(n, dim=0)
-            position_ids = position_ids.repeat_interleave(n, dim=0)
-            batch_size = batch_size * n
-        seq = torch.cat([idx, response], dim=-1)
-=======
             if response.shape[1] < self.config.response_length:
-                response = pad_sequence_to_length(response, self.config.response_length, self.pad_token_id)
+                response = pad_sequence_to_length(
+                    response, self.config.response_length, self.pad_token_id
+                )
                 # log_probs = pad_sequence_to_length(log_probs, self.config.response_length, self.pad_token_id)
 
-            n = kwargs['n']
+            n = kwargs["n"]
             # utilize current sampling params
             if n > 1 and do_sample:
                 idx = idx.repeat_interleave(n, dim=0)
@@ -286,7 +248,6 @@
                 position_ids = position_ids.repeat_interleave(n, dim=0)
                 batch_size = batch_size * n
             seq = torch.cat([idx, response], dim=-1)
->>>>>>> 65eb45bf
 
         response_length = response.size(1)
         delta_position_id = torch.arange(
@@ -307,15 +268,11 @@
 
         tokens_per_second = torch.sum(response_attention_mask).item() / t()
         import os
-<<<<<<< HEAD
 
         print(
-            f"Tokens per second: {tokens_per_second} t/s on device {os.environ['CUDA_VISIBLE_DEVICES']} on host {os.uname().nodename}",
+            f'Tokens per second: {tokens_per_second} t/s on device {os.environ["CUDA_VISIBLE_DEVICES"]} on host {os.uname().nodename}',
             flush=True,
         )
-=======
-        print(f'Tokens per second: {tokens_per_second} t/s on device {os.environ["CUDA_VISIBLE_DEVICES"]} on host {os.uname().nodename}', flush=True)
->>>>>>> 65eb45bf
 
         # all the tp ranks should contain the same data here. data in all ranks are valid
         batch = TensorDict(
