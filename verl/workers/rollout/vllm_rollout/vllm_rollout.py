# Copyright 2024 Bytedance Ltd. and/or its affiliates
#
# Licensed under the Apache License, Version 2.0 (the "License");
# you may not use this file except in compliance with the License.
# You may obtain a copy of the License at
#
#     http://www.apache.org/licenses/LICENSE-2.0
#
# Unless required by applicable law or agreed to in writing, software
# distributed under the License is distributed on an "AS IS" BASIS,
# WITHOUT WARRANTIES OR CONDITIONS OF ANY KIND, either express or implied.
# See the License for the specific language governing permissions and
# limitations under the License.
"""
The vllm_rollout that can be applied in different backend
When working with FSDP:
- Use DTensor weight loader (recommended) or HF weight loader
- Utilize state_dict from the FSDP to synchronize the weights among tp ranks in vLLM
When working with Megatron:
- Use Megatron weight loader
- During training, only the current pp stage holds the parameters
- Before inference, broadcast the parameters of the current pp rank to all other pp ranks (all pp ranks holds all the parameters)
- Bind the parameters to the inference engine
- Do inference in tp. pp is treated as additional dp
- After inference, all the parameters that doesn't belong to this pp rank is freed.
"""
from typing import List
from contextlib import contextmanager
import numpy as np
from omegaconf import DictConfig
import torch
import torch.distributed
from tensordict import TensorDict
from torch import nn

from verl import DataProto
from verl.utils.torch_functional import get_eos_mask, pad_sequence_to_length
from verl.workers.rollout.base import BaseRollout
from verl.third_party.vllm import LLM, vllm_version
from verl.third_party.vllm import parallel_state as vllm_ps
from vllm import SamplingParams

# TODO
# 1. support pp in vllm
# 2. passing tokenizer is not necessary? no encoding/decoding is happending here
# 3. simplify init logics


# NOTE(sgm): add for verl. We can optimize it by making the dataloader yield List[int] without padding.
def _pre_process_inputs(pad_token_id, prompt_token_ids: torch.Tensor) -> List[int]:
    # remove the left padding in the prompt token_id
    # pad_token_id = self.llm_engine.tokenizer.pad_token_id if self.llm_engine.tokenizer.pad_token_id is not None else self.llm_engine.tokenizer.eos_token_id
    non_pad_index = torch.nonzero(prompt_token_ids != pad_token_id, as_tuple=False)[0][
        0
    ]
    token_ids = prompt_token_ids[non_pad_index:].tolist()
    return token_ids


class vLLMRollout(BaseRollout):

    def __init__(
        self,
        actor_module: nn.Module,
        config: DictConfig,
        tokenizer,
        model_hf_config,
        **kwargs,
    ):
        """A vLLM rollout. It requires the module is supported by the vllm.

        Args:
            module: module here follows huggingface APIs
            config: DictConfig
            tokenizer: the task/model tokenizer
            model_hf_config: the huggingface config to initiallize the generating model in vllm
            **kwargs: train_tp, for Megatron Backend to initialize hybrid engine (zero redundancy) process group
        """
        super().__init__()
        self.config = config
        assert not (
            not config.enforce_eager and config.free_cache_engine
        ), "disable CUDA graph (enforce_eager = False) if free cache engine"

        tensor_parallel_size = self.config.get("tensor_model_parallel_size", 1)
        assert (
            tensor_parallel_size <= torch.distributed.get_world_size()
        ), "tensor parallel size should be less than or equal to the world size"
        max_num_batched_tokens = int(self.config.get("max_num_batched_tokens", 8192))

        if kwargs.get("train_tp", None) is not None:
            # deployed with megatron
            import os

        assert (
            model_hf_config.max_position_embeddings
            >= config.prompt_length + config.response_length
        ), "model context length should be greater than total sequence length"

        max_model_len = (
            self.config.max_model_len
            if self.config.max_model_len
            else config.prompt_length + config.response_length
        )
        max_model_len = int(max_model_len)

        if (
            max_num_batched_tokens < max_model_len
            and self.config.enable_chunked_prefill
        ):
            raise ValueError(
                "Enable chunked prefill, max_num_batched_tokens is smaller than max_model_len, \
                             please increase max_num_batched_tokens or disable chunked prefill"
            )

        self.inference_engine = LLM(
            actor_module,
            tokenizer=tokenizer,
            model_hf_config=model_hf_config,
            tensor_parallel_size=tensor_parallel_size,
            dtype=config.dtype,
            enforce_eager=config.enforce_eager,
            gpu_memory_utilization=config.gpu_memory_utilization,
            skip_tokenizer_init=False,
            max_model_len=max_model_len,
            load_format=config.load_format,
            disable_log_stats=config.disable_log_stats,
            max_num_batched_tokens=max_num_batched_tokens,
            enable_chunked_prefill=config.enable_chunked_prefill,
        )

        # Offload vllm model to reduce peak memory usage
        self.inference_engine.offload_model_weights()

        kwargs = dict(
            n=1,
            logprobs=0,  # can be set to 0 and let actor to recompute
            max_tokens=config.response_length,
        )

        # we may detokenize the result all together later
        if vllm_version in ("0.4.2", "0.5.4", "0.6.3"):
            kwargs["detokenize"] = False

        # supporting adding any sampling params from the config file
        for k in config.keys():
            if hasattr(SamplingParams(), str(k)):
                kwargs[k] = config.get(k)

        print(f"kwargs: {kwargs}")
        self.sampling_params = SamplingParams(**kwargs)

        self.pad_token_id = tokenizer.pad_token_id

    @contextmanager
    def update_sampling_params(self, **kwargs):
        # update sampling params
        old_sampling_params_args = {}
        if kwargs:
            for key, value in kwargs.items():
                if hasattr(self.sampling_params, key):
                    old_value = getattr(self.sampling_params, key)
                    old_sampling_params_args[key] = old_value
                    setattr(self.sampling_params, key, value)
        yield
        # roll back to previous sampling params
        # if len(old_sampling_params_args):
        for key, value in old_sampling_params_args.items():
            setattr(self.sampling_params, key, value)

    @staticmethod
    @contextmanager
    def timer():
        import time

        start = end = time.perf_counter()
        yield lambda: end - start
        end = time.perf_counter()

    @torch.no_grad()
    def generate_sequences(self, prompts: DataProto, **kwargs) -> DataProto:
        # rebuild vllm cache engine
        if self.config.free_cache_engine:
            self.inference_engine.init_cache_engine()

        idx = prompts.batch["input_ids"]  # (bs, prompt_length)
        # left-padded attention_mask
        attention_mask = prompts.batch["attention_mask"]
        position_ids = prompts.batch["position_ids"]

        # used to construct attention_mask
        eos_token_id = prompts.meta_info["eos_token_id"]

        batch_size = idx.size(0)

        idx_list = []
        # parse idx from torch.Tensor to List[List[str]]
        for i in range(batch_size):
            idx_list.append(_pre_process_inputs(self.pad_token_id, idx[i]))

        do_sample = prompts.meta_info.get("do_sample", True)
        is_validate = prompts.meta_info.get("validate", False)

        if not do_sample:
            kwargs = {
                "best_of": 1,
                "top_p": 1.0,
                "top_k": -1,
                "min_p": 0.0,
                "temperature": 0,
                "n": 1,  # if greedy, only 1 response
            }   
        elif is_validate:
            # TODO: try **
            kwargs = {
                "top_k": self.config.val_kwargs.top_k,
                "top_p": self.config.val_kwargs.top_p,
                "temperature": self.config.val_kwargs.temperature,
                "n": 1,  # if validate, already repeat in ray_trainer
            }

<<<<<<< HEAD
=======
        # NOTE: added by Reasoning360
        if "num_samples" in prompts.meta_info:
            kwargs["n"] = prompts.meta_info["num_samples"]

>>>>>>> bc935dc9
        # users can customize different sampling_params at different run
        with self.update_sampling_params(**kwargs), self.timer() as t:
            output = self.inference_engine.generate(
                prompts=None,  # because we have already convert it to prompt token id
                sampling_params=self.sampling_params,
                prompt_token_ids=idx_list,
                use_tqdm=False,
            )

            # TODO(sgm): disable logprob when recompute_log_prob is enable
            # if n = 1: (bs, response_length) ; if n > 1: (bs * n, response_length)
            response = output[0].to(idx.device)
            # log_probs = output[1].to(idx.device)

            if response.shape[1] < self.config.response_length:
                response = pad_sequence_to_length(
                    response, self.config.response_length, self.pad_token_id
                )
                # log_probs = pad_sequence_to_length(log_probs, self.config.response_length, self.pad_token_id)
<<<<<<< HEAD
            
=======

>>>>>>> bc935dc9
            # utilize current sampling params
            if self.sampling_params.n > 1 and do_sample:
                idx = idx.repeat_interleave(self.sampling_params.n, dim=0)
                attention_mask = attention_mask.repeat_interleave(self.sampling_params.n, dim=0)
                position_ids = position_ids.repeat_interleave(self.sampling_params.n, dim=0)
                batch_size = batch_size * self.sampling_params.n
<<<<<<< HEAD
            print(f"idx size: {idx.shape}, response size: {response.shape}")
=======
>>>>>>> bc935dc9
            seq = torch.cat([idx, response], dim=-1)

        response_length = response.size(1)
        delta_position_id = torch.arange(
            1, response_length + 1, device=position_ids.device
        )
        delta_position_id = delta_position_id.unsqueeze(0).repeat(batch_size, 1)

        # TODO(sgm): fix position_ids on right_pad
        # prompt: left pad + response: right pad
        # attention_mask: [0,0,0,0,1,1,1,1, | 1,1,1,0,0,0,0,0]
        # position_ids:   [0,0,0,0,0,1,2,3, | 4,5,6,7,8,9,10,11]
        response_position_ids = position_ids[:, -1:] + delta_position_id
        position_ids = torch.cat([position_ids, response_position_ids], dim=-1)
        response_attention_mask = get_eos_mask(
            response_id=response, eos_token=eos_token_id, dtype=attention_mask.dtype
        )
        attention_mask = torch.cat((attention_mask, response_attention_mask), dim=-1)

        tokens_per_second = torch.sum(response_attention_mask).item() / t()
        import os

        print(
            f'Tokens per second: {tokens_per_second} t/s on device {os.environ["CUDA_VISIBLE_DEVICES"]} on host {os.uname().nodename}',
            flush=True,
        )

        # all the tp ranks should contain the same data here. data in all ranks are valid
        batch = TensorDict(
            {
                "prompts": idx,
                "responses": response,
                "input_ids": seq,  # here input_ids become the whole sentences
                # 'old_log_probs': log_probs, # we will recompute old log prob with actor
                "attention_mask": attention_mask,
                "position_ids": position_ids,
            },
            batch_size=batch_size,
        )

        # free vllm cache engine
        if self.config.free_cache_engine:
            self.inference_engine.free_cache_engine()

        # NOTE: added by Reasoning360
        metrics = self.report_memory_usage(reset=True)
        # NOTE: we do not use meta_info because dp collect fn only picks
        # meta_info of the first data.
        non_tensor_batch = {
            'metrics_' + k: np.asarray([v] * seq.size(0), dtype=object) for k, v in metrics.items() 
        } or None

        return DataProto(batch=batch, non_tensor_batch=non_tensor_batch)

    def report_memory_usage(self, reset: bool=False):
        # NOTE: added by Reasoning360
        method = getattr(self.inference_engine.llm_engine, 'report_page_usage_history', None)
        if method is not None:
            return method(reset=reset)
        return {}<|MERGE_RESOLUTION|>--- conflicted
+++ resolved
@@ -219,13 +219,10 @@
                 "n": 1,  # if validate, already repeat in ray_trainer
             }
 
-<<<<<<< HEAD
-=======
         # NOTE: added by Reasoning360
         if "num_samples" in prompts.meta_info:
             kwargs["n"] = prompts.meta_info["num_samples"]
 
->>>>>>> bc935dc9
         # users can customize different sampling_params at different run
         with self.update_sampling_params(**kwargs), self.timer() as t:
             output = self.inference_engine.generate(
@@ -245,21 +242,13 @@
                     response, self.config.response_length, self.pad_token_id
                 )
                 # log_probs = pad_sequence_to_length(log_probs, self.config.response_length, self.pad_token_id)
-<<<<<<< HEAD
             
-=======
-
->>>>>>> bc935dc9
             # utilize current sampling params
             if self.sampling_params.n > 1 and do_sample:
                 idx = idx.repeat_interleave(self.sampling_params.n, dim=0)
                 attention_mask = attention_mask.repeat_interleave(self.sampling_params.n, dim=0)
                 position_ids = position_ids.repeat_interleave(self.sampling_params.n, dim=0)
                 batch_size = batch_size * self.sampling_params.n
-<<<<<<< HEAD
-            print(f"idx size: {idx.shape}, response size: {response.shape}")
-=======
->>>>>>> bc935dc9
             seq = torch.cat([idx, response], dim=-1)
 
         response_length = response.size(1)
